"""The Tuya BLE integration."""
from __future__ import annotations

import logging

from dataclasses import dataclass
import json
from typing import Any, Iterable

from homeassistant.const import (
    CONF_ADDRESS,
    CONF_COUNTRY_CODE,
    CONF_DEVICE_ID,
    CONF_PASSWORD,
    CONF_USERNAME,
)
from homeassistant.core import HomeAssistant
from homeassistant.components.tuya.const import (
    CONF_APP_TYPE,
<<<<<<< HEAD
=======
    CONF_AUTH_TYPE,
>>>>>>> 3d5f7355
    CONF_ENDPOINT,
    DOMAIN as TUYA_DOMAIN,
    TUYA_RESPONSE_RESULT,
    TUYA_RESPONSE_SUCCESS,
)
from homeassistant.helpers.entity import DeviceInfo, EntityDescription
from homeassistant.helpers.update_coordinator import (
    CoordinatorEntity,
    DataUpdateCoordinator,
)

from tuya_iot import (
    TuyaOpenAPI,
    AuthType,
    TuyaOpenMQ,
    TuyaDeviceManager,
)

from .tuya_ble import (
    AbstaractTuyaBLEDeviceManager,
    TuyaBLEDevice,
    TuyaBLEDeviceCredentials,
)

from .const import (
    CONF_PRODUCT_MODEL,
    CONF_UUID,
    CONF_LOCAL_KEY,
    CONF_CATEGORY,
    CONF_PRODUCT_ID,
    CONF_DEVICE_NAME,
    CONF_PRODUCT_NAME,
    DOMAIN,
    TUYA_API_DEVICES_URL,
    TUYA_API_FACTORY_INFO_URL,
    TUYA_FACTORY_INFO_MAC,
    TUYA_API_DEVICES_URL,
    TUYA_API_FACTORY_INFO_URL,
    TUYA_FACTORY_INFO_MAC,
    CONF_ACCESS_ID,
    CONF_ACCESS_SECRET,
    CONF_AUTH_TYPE,
    SMARTLIFE_APP,
)

_LOGGER = logging.getLogger(__name__)


@dataclass
class TuyaCloudCacheItem:
    api: TuyaOpenAPI | None
    login: dict[str, Any]
    credentials: dict[str, dict[str, Any]]


CONF_TUYA_LOGIN_KEYS = [
    CONF_ENDPOINT,
    CONF_ACCESS_ID,
    CONF_ACCESS_SECRET,
    CONF_AUTH_TYPE,
    CONF_USERNAME,
    CONF_PASSWORD,
    CONF_COUNTRY_CODE,
    CONF_APP_TYPE,
]

CONF_TUYA_DEVICE_KEYS = [
    CONF_UUID,
    CONF_LOCAL_KEY,
    CONF_DEVICE_ID,
    CONF_CATEGORY,
    CONF_PRODUCT_ID,
    CONF_DEVICE_NAME,
    CONF_PRODUCT_NAME,
    CONF_PRODUCT_MODEL,
]

_cache: dict[str, TuyaCloudCacheItem] = {}


class HASSTuyaBLEDeviceManager(AbstaractTuyaBLEDeviceManager):
    """Cloud connected manager of the Tuya BLE devices credentials."""

    def __init__(self, hass: HomeAssistant, data: dict[str, Any]) -> None:
        assert hass is not None
        self._hass = hass
        self._data = data

    @staticmethod
    def _is_login_success(response: dict[Any, Any]) -> bool:
        return bool(response.get(TUYA_RESPONSE_SUCCESS, False))

    @staticmethod
    def _get_cache_key(data: dict[str, Any]) -> str:
        key_dict = {key: data.get(key) for key in CONF_TUYA_LOGIN_KEYS}
        return json.dumps(key_dict)

    @staticmethod
    def _has_login(data: dict[Any, Any]) -> bool:
        for key in CONF_TUYA_LOGIN_KEYS:
            if data.get(key) is None:
                return False
        return True

    @staticmethod
    def _has_credentials(data: dict[Any, Any]) -> bool:
        for key in CONF_TUYA_DEVICE_KEYS:
            if data.get(key) is None:
                return False
        return True

    async def _login(self, data: dict[str, Any], add_to_cache: bool) -> dict[Any, Any]:
        """Login into Tuya cloud using credentials from data dictionary."""
        global _cache

        if len(data) == 0:
            return {}

        api = TuyaOpenAPI(
            endpoint=data.get(CONF_ENDPOINT, ""),
            access_id=data.get(CONF_ACCESS_ID, ""),
            access_secret=data.get(CONF_ACCESS_SECRET, ""),
            auth_type=data.get(CONF_AUTH_TYPE, ""),
        )
        api.set_dev_channel("hass")

        response = await self._hass.async_add_executor_job(
            api.connect,
            data.get(CONF_USERNAME, ""),
            data.get(CONF_PASSWORD, ""),
            data.get(CONF_COUNTRY_CODE, ""),
            data.get(CONF_APP_TYPE, ""),
        )

        if self._is_login_success(response):
            _LOGGER.debug("Successful login for %s", data[CONF_USERNAME])
            if add_to_cache:
                auth_type = data[CONF_AUTH_TYPE]
                if type(auth_type) is AuthType:
                    data[CONF_AUTH_TYPE] = auth_type.value
                cache_key = self._get_cache_key(data)
                cache_item = _cache.get(cache_key)
                if cache_item:
                    cache_item.api = api
                    cache_item.login = data
                else:
                    _cache[cache_key] = TuyaCloudCacheItem(api, data, {})

        return response

    def _check_login(self) -> bool:
        cache_key = self._get_cache_key(self._data)
        return _cache.get(cache_key) != None

    async def login(self, add_to_cache: bool = False) -> dict[Any, Any]:
        return await self._login(self._data, add_to_cache)

    async def _fill_cache_item(self, item: TuyaCloudCacheItem) -> None:
        devices_response = await self._hass.async_add_executor_job(
            item.api.get,
            TUYA_API_DEVICES_URL % (item.api.token_info.uid),
        )
        if devices_response.get(TUYA_RESPONSE_SUCCESS):
            devices = devices_response.get(TUYA_RESPONSE_RESULT)
            if isinstance(devices, Iterable):
                for device in devices:
                    fi_response = await self._hass.async_add_executor_job(
                        item.api.get,
                        TUYA_API_FACTORY_INFO_URL % (device.get("id")),
                    )
                    fi_response_result = fi_response.get(TUYA_RESPONSE_RESULT)
                    if fi_response_result and len(fi_response_result) > 0:
                        factory_info = fi_response_result[0]
                        if factory_info and (TUYA_FACTORY_INFO_MAC in factory_info):
                            mac = ":".join(
                                factory_info[TUYA_FACTORY_INFO_MAC][i : i + 2]
                                for i in range(0, 12, 2)
                            ).upper()
                            item.credentials[mac] = {
                                CONF_ADDRESS: mac,
                                CONF_UUID: device.get("uuid"),
                                CONF_LOCAL_KEY: device.get("local_key"),
                                CONF_DEVICE_ID: device.get("id"),
                                CONF_CATEGORY: device.get("category"),
                                CONF_PRODUCT_ID: device.get("product_id"),
                                CONF_DEVICE_NAME: device.get("name"),
                                CONF_PRODUCT_MODEL: device.get("model"),
                                CONF_PRODUCT_NAME: device.get("product_name"),
                            }

    async def build_cache(self) -> None:
        global _cache
        data = {}
        tuya_config_entries = self._hass.config_entries.async_entries(TUYA_DOMAIN)
        for config_entry in tuya_config_entries:
            data.clear()
            data.update(config_entry.data)
            key = self._get_cache_key(data)
            item = _cache.get(key)
            if item is None or len(item.credentials) == 0:
                if self._is_login_success(await self._login(data, True)):
                    item = _cache.get(key)
                    if item and len(item.credentials) == 0:
                        await self._fill_cache_item(item)

        ble_config_entries = self._hass.config_entries.async_entries(DOMAIN)
        for config_entry in ble_config_entries:
            data.clear()
            data.update(config_entry.options)
            key = self._get_cache_key(data)
            item = _cache.get(key)
            if item is None or len(item.credentials) == 0:
                if self._is_login_success(await self._login(data, True)):
                    item = _cache.get(key)
                    if item and len(item.credentials) == 0:
                        await self._fill_cache_item(item)

    def get_login_from_cache(self) -> None:
        global _cache
        for cache_item in _cache.values():
            self._data.update(cache_item.login)
            break

    async def get_device_credentials(
        self,
        address: str,
        force_update: bool = False,
        save_data: bool = False,
    ) -> TuyaBLEDeviceCredentials | None:
        """Get credentials of the Tuya BLE device."""
        global _cache
        item: TuyaCloudCacheItem | None = None
        credentials: dict[str, any] | None = None
        result: TuyaBLEDeviceCredentials | None = None

        if not force_update and self._has_credentials(self._data):
            credentials = self._data.copy()
        else:
            cache_key: str | None = None
            if self._has_login(self._data):
                cache_key = self._get_cache_key(self._data)
            else:
                for key in _cache.keys():
                    if _cache[key].credentials.get(address) is not None:
                        cache_key = key
                        break
            if cache_key:
                item = _cache.get(cache_key)
            if item is None or force_update:
                if self._is_login_success(await self.login(True)):
                    item = _cache.get(cache_key)
                    if item:
                        await self._fill_cache_item(item)

            if item:
                credentials = item.credentials.get(address)

        if credentials:
            result = TuyaBLEDeviceCredentials(
                credentials.get(CONF_UUID, ""),
                credentials.get(CONF_LOCAL_KEY, ""),
                credentials.get(CONF_DEVICE_ID, ""),
                credentials.get(CONF_CATEGORY, ""),
                credentials.get(CONF_PRODUCT_ID, ""),
                credentials.get(CONF_DEVICE_NAME, ""),
                credentials.get(CONF_PRODUCT_MODEL, ""),
                credentials.get(CONF_PRODUCT_NAME, ""),
            )
            _LOGGER.debug("Retrieved: %s", result)
            if save_data:
                if item:
                    self._data.update(item.login)
                self._data.update(credentials)

        return result

    @property
    def data(self) -> dict[str, Any]:
        return self._data<|MERGE_RESOLUTION|>--- conflicted
+++ resolved
@@ -16,11 +16,10 @@
 )
 from homeassistant.core import HomeAssistant
 from homeassistant.components.tuya.const import (
+    CONF_ACCESS_ID,
+    CONF_ACCESS_SECRET,
     CONF_APP_TYPE,
-<<<<<<< HEAD
-=======
     CONF_AUTH_TYPE,
->>>>>>> 3d5f7355
     CONF_ENDPOINT,
     DOMAIN as TUYA_DOMAIN,
     TUYA_RESPONSE_RESULT,
